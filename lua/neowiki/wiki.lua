--- conflicted
+++ resolved
@@ -157,22 +157,6 @@
 end
 
 ---
-<<<<<<< HEAD
--- Deletes the current wiki page after confirmation. Prevents deletion of the
--- root config.index_file and then triggers a cleanup of broken links.
---
-wiki.delete_wiki = function()
-  -- Pre-check to ensure we are in a valid wiki context.
-  if not wiki_action.check_in_neowiki() then
-    return
-  end
-  -- Delegate the complex logic to the wiki_action module.
-  wiki_action.delete_wiki_page()
-end
-
----
-=======
->>>>>>> 7c7b75a2
 -- Finds broken links, displays them, and prompts the user for action:
 -- populate quickfix, remove lines, or cancel.
 --
