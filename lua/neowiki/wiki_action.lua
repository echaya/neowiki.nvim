local util = require("neowiki.util")
local finder = require("neowiki.finder")
local config = require("neowiki.config")
local state = require("neowiki.state")

local wiki_action = {}

wiki_action.check_in_neowiki = function()
  if not vim.b[0] or not vim.b[0].wiki_root then
    vim.notify(
      "Not inside a neowiki wiki. Action aborted!",
      vim.log.levels.WARN,
      { title = "neowiki" }
    )
    return false
  else
    return true
  end
end

---
-- Checks if the current buffer is recognized as being inside a Neowiki directory.
-- @return (boolean) Returns `true` if the buffer is part of a Neowiki, otherwise `false`.
--
wiki_action.check_in_neowiki = function()
  if not vim.b[0] or not vim.b[0].wiki_root then
    vim.notify(
      "Not inside a neowiki wiki. Action aborted!",
      vim.log.levels.WARN,
      { title = "neowiki" }
    )
    return false
  else
    return true
  end
end

---
-- Creates buffer-local keymaps for the current wiki file.
-- These keymaps are defined in the user's configuration.
-- @param buffer_number (number): The buffer number to attach the keymaps to.
--
wiki_action.create_buffer_keymaps = function(buffer_number)
  -- Make the gtd toggle function repeatable for normal mode.
  util.make_repeatable("n", "<Plug>(neowikiToggleTask)", function()
    require("neowiki.gtd").toggle_task()
  end)
  ---
  -- Jumps the cursor to the next or previous link in the buffer without wrapping.
  -- Displays a notification if no more links are found in the given direction.
  -- @param direction (string): The direction to search ('next' or 'prev').
  --
  local function jump_to_link(direction)
    -- This pattern finds [text](target) or [[target]] style links.
    local link_pattern = [[\(\[.\{-}\](.\{-})\)\|\(\[\[.\{-}\]\]\)]]
    local flags = direction == "next" and "W" or "bW"

    if vim.fn.search(link_pattern, flags) == 0 then
      vim.notify(
        "No more links found in this direction",
        vim.log.levels.INFO,
        { title = "neowiki" }
      )
    else
      -- Clear search highlighting after a successful jump.
      vim.cmd("noh")
    end
  end

  -- Defines the behavior of logical actions across different modes.
  local logical_actions = {
    action_link = {
      n = { rhs = require("neowiki.wiki").follow_link, desc = "Follow Wiki Link" },
      v = {
        rhs = ":'<,'>lua require('neowiki.wiki').create_or_open_wiki_file()<CR>",
        desc = "Create Link from Selection",
      },
    },
    action_link_vsplit = {
      n = {
        rhs = function()
          require("neowiki.wiki").follow_link("vsplit")
        end,
        desc = "Follow Wiki Link (VSplit)",
      },
      v = {
        rhs = ":'<,'>lua require('neowiki.wiki').create_or_open_wiki_file('vsplit')<CR>",
        desc = "Create Link from Selection (VSplit)",
      },
    },
    action_link_split = {
      n = {
        rhs = function()
          require("neowiki.wiki").follow_link("split")
        end,
        desc = "Follow Wiki Link (Split)",
      },
      v = {
        rhs = ":'<,'>lua require('neowiki.wiki').create_or_open_wiki_file('split')<CR>",
        desc = "Create Link from Selection (Split)",
      },
    },
    toggle_task = {
      n = { rhs = "<Plug>(neowikiToggleTask)", desc = "Toggle Task Status", remap = true },
      v = {
        rhs = ":'<,'>lua require('neowiki.gtd').toggle_task({ visual = true })<CR>",
        desc = "Toggle Tasks in Selection",
      },
    },
    next_link = {
      n = {
        rhs = function()
          jump_to_link("next")
        end,
        desc = "Jump to Next Link",
      },
    },
    prev_link = {
      n = {
        rhs = function()
          jump_to_link("prev")
        end,
        desc = "Jump to Prev Link",
      },
    },
    jump_to_index = {
      n = { rhs = require("neowiki.wiki").jump_to_index, desc = "Jump to Index" },
    },
    delete_page = {
      n = { rhs = require("neowiki.wiki").delete_wiki_page, desc = "Delete Wiki Page" },
    },
    cleanup_links = {
      n = { rhs = require("neowiki.wiki").cleanup_broken_links, desc = "Clean Broken Links" },
    },
    insert_link = {
      n = { rhs = require("neowiki.wiki").insert_wiki_link, desc = "Insert link to a page" },
    },
    rename_page = {
      n = { rhs = require("neowiki.wiki").rename_wiki_page, desc = "Rename current page" },
    },
  }

  -- If we are in a floating window, override split actions to show a notification.
  if util.is_float() then
    local function notify_disabled()
      vim.notify(
        "(V)Split actions are disabled in a floating window.",
        vim.log.levels.INFO,
        { title = "neowiki" }
      )
    end

    local disabled_action = {
      n = { rhs = notify_disabled, desc = "Action disabled in float" },
      v = { rhs = notify_disabled, desc = "Action disabled in float" },
    }
    logical_actions.action_link_vsplit = disabled_action
    logical_actions.action_link_split = disabled_action

    local close_lhs = config.keymaps.close_float
    if close_lhs and close_lhs ~= "" then
      vim.keymap.set("n", close_lhs, "<cmd>close<CR>", {
        buffer = buffer_number,
        desc = "neowiki: Close floating window",
        silent = true,
      })
    end
  end

  -- Iterate through the user's flattened keymap config and apply the mappings.
  for action_name, lhs in pairs(config.keymaps) do
    if lhs and lhs ~= "" and logical_actions[action_name] then
      local modes = logical_actions[action_name]
      -- For each logical action, create a keymap for every mode defined (n, v, etc.).
      for mode, action_details in pairs(modes) do
        vim.keymap.set(mode, lhs, action_details.rhs, {
          buffer = buffer_number,
          desc = "neowiki: " .. action_details.desc,
          remap = action_details.remap,
          silent = true,
        })
      end
    end
  end
end

---
-- Opens a buffer in a styled floating window.
-- @param buffer_number (number): The buffer number to open.
--
local _open_file_in_float = function(buffer_number)
  -- Internal defaults to ensure the function is robust against malformed user config.
  -- These values should mirror the defaults exposed in `config.lua`.
  local internal_defaults = {
    open = {
      relative = "editor",
      width = 0.85,
      height = 0.85,
      border = "rounded",
    },
    style = {},
  }

  -- Merge the user's config from the global `config` object over our internal defaults.
  local final_float_config = util.deep_merge(internal_defaults, config.floating_wiki or {})

  local win_config = final_float_config.open
  local win_style_options = final_float_config.style

  local width = win_config.width > 0
      and win_config.width < 1
      and math.floor(vim.o.columns * win_config.width)
    or win_config.width
  local height = win_config.height > 0
      and win_config.height < 1
      and math.floor(vim.o.lines * win_config.height)
    or win_config.height

  local final_win_config = vim.deepcopy(win_config)
  final_win_config.width = width
  final_win_config.height = height

  if final_win_config.row == nil then
    final_win_config.row = math.floor((vim.o.lines - height) / 2)
  end
  if final_win_config.col == nil then
    final_win_config.col = math.floor((vim.o.columns - width) / 2)
  end

  local win_id = vim.api.nvim_open_win(buffer_number, true, final_win_config)

  for key, value in pairs(win_style_options) do
    -- Using pcall is still a good idea to protect against invalid option names.
    pcall(function()
      vim.wo[win_id][key] = value
    end)
  end
end

---
-- Creates a new wiki page file on disk, opens it, and handles registering
-- new wiki roots if an index file is created.
-- @param filename (string): The name of the file to create (e.g., "new_page.md").
-- @param open_cmd (string|nil): Optional command for opening the new file.
--
wiki_action.create_page_from_filename = function(filename, open_cmd)
  -- Get the context from the current buffer's variables.
  local current_buf_nr = vim.api.nvim_get_current_buf()
  local active_wiki_path = vim.b[current_buf_nr].active_wiki_path

  if not active_wiki_path then
    vim.notify(
      "Could not determine active wiki path. Action aborted.",
      vim.log.levels.ERROR,
      { title = "neowiki" }
    )
    return
  end

  local full_path = util.join_path(active_wiki_path, filename)
  local dir_path = vim.fn.fnamemodify(full_path, ":h")

  -- If the new file is an index file, register its directory as a new nested wiki root.
  if vim.fn.fnamemodify(filename, ":t") == config.index_file then
    wiki_action.add_wiki_root(dir_path)
  end

  util.ensure_path_exists(dir_path)
  if vim.fn.filereadable(full_path) == 0 then
    local ok, err = pcall(function()
      local file = assert(io.open(full_path, "w"), "Failed to open file for writing.")
      file:close()
    end)
    if not ok then
      vim.notify("Error creating file: " .. err, vim.log.levels.ERROR, { title = "neowiki" })
      return
    end
  end

  -- Use the existing open_file action to handle opening in different ways.
  wiki_action.open_file(full_path, open_cmd)
end

---
-- Displays a `vim.ui.select` prompt for the user to choose a wiki.
-- @param wiki_dirs (table): A list of configured wiki directory objects.
-- @param on_complete (function): Callback to execute with the selected wiki path.
--
local choose_wiki = function(wiki_dirs, on_complete)
  local items = {}
  for _, wiki_dir in ipairs(wiki_dirs) do
    table.insert(items, wiki_dir.name)
  end
  vim.ui.select(items, {
    prompt = "Select wiki:",
    format_item = function(item)
      return "  " .. item
    end,
  }, function(choice)
    if not choice then
      vim.notify("Wiki selection cancelled.", vim.log.levels.INFO, { title = "neowiki" })
      on_complete(nil)
      return
    end
    for _, wiki_dir in pairs(wiki_dirs) do
      if wiki_dir.name == choice then
        on_complete(wiki_dir.path)
        return
      end
    end
    vim.notify(
      "Error: Could not find path for selected wiki.",
      vim.log.levels.ERROR,
      { title = "neowiki" }
    )
    on_complete(nil)
  end)
end

---
-- Prompts the user to select a wiki if multiple are configured; otherwise,
-- directly provides the path to the single configured wiki.
-- @param config (table): The plugin configuration table.
-- @param on_complete (function): Callback to execute with the resulting wiki path.
--
local prompt_wiki_dir = function(user_config, on_complete)
  if not user_config.wiki_dirs or #user_config.wiki_dirs == 0 then
    vim.notify("No wiki directories configured.", vim.log.levels.ERROR, { title = "neowiki" })
    if on_complete then
      on_complete(nil)
    end
    return
  end

  if #user_config.wiki_dirs > 1 then
    choose_wiki(user_config.wiki_dirs, on_complete)
  else
    on_complete(user_config.wiki_dirs[1].path)
  end
end

---
-- Finds all wiki pages and filters out the current file and index files.
-- @param root (string) The absolute path of the ultimate wiki root to search within.
-- @param current_path (string) The absolute path of the current buffer to exclude.
-- @return (table|nil) A list of filtered page paths, or nil if no pages were found initially.
local function get_filtered_pages(root, current_path)
  -- Step 1: Find all pages in the given root directory.
  local all_pages = finder.find_wiki_pages(root, state.markdown_extension)
  if not all_pages or vim.tbl_isempty(all_pages) then
    vim.notify("No wiki pages found in: " .. root, vim.log.levels.INFO, { title = "neowiki" })
    return nil -- Indicate that the initial search found no pages.
  end

  -- Step 2: Prepare values needed for the filtering predicate.
  local current_file_path_normalized = util.normalize_path_for_comparison(current_path)
  local index_filename = vim.fn.fnamemodify(config.index_file, ":t")

  -- Step 3: Filter the list using a predicate function.
  local filtered = util.filter_list(all_pages, function(path)
    local page_filename = vim.fn.fnamemodify(path, ":t")
    -- Rule: Exclude index files.
    if page_filename == index_filename then
      return false
    end

    -- Rule: Exclude the current file itself.
    local normalized_path = util.normalize_path_for_comparison(path)
    if normalized_path == current_file_path_normalized then
      return false
    end

    return true -- Keep the item if no rules match.
  end)

  return filtered
end

---
-- Finds all linkable wiki pages and prompts the user to select one.
-- @param search_root (string) The absolute path of the ultimate wiki root to search within.
-- @param current_buf_path (string) The absolute path of the current buffer, to exclude it from results.
-- @param on_complete (function) A callback function to execute with the full path of the selected page.
--
wiki_action.prompt_wiki_page = function(search_root, current_buf_path, on_complete)
  -- Main logic for prompt_wiki_page starts here.
  local filtered_pages = get_filtered_pages(search_root, current_buf_path)

  -- Abort if the initial search returned nothing.
  if not filtered_pages then
    return
  end

  -- Abort if, after filtering, no linkable pages remain.
  if vim.tbl_isempty(filtered_pages) then
    vim.notify("No other linkable pages found.", vim.log.levels.INFO, { title = "neowiki" })
    return
  end

  -- Format the remaining pages for the UI selector.
  local items = {}
  for _, path in ipairs(filtered_pages) do
    table.insert(items, {
      display = vim.fn.fnamemodify(path, ":." .. search_root), -- Path relative to root
      path = path, -- Full absolute path
    })
  end

  -- Display the UI selector and handle the user's choice.
  vim.ui.select(items, {
    prompt = "Select a page to link:",
    format_item = function(item)
      return " " .. item.display
    end,
  }, function(choice)
    if not choice then
      vim.notify("Wiki link insertion cancelled.", vim.log.levels.INFO, { title = "neowiki" })
      on_complete(nil) -- User cancelled the prompt.
      return
    end
    on_complete(choice.path) -- Execute the callback with the chosen path.
  end)
end

---
-- Processes the text on a line to find and return a markdown link target.
-- If a cursor position is provided, it finds the link at that position.
-- If the cursor is nil, it finds the first link on the line.
-- @param cursor (table|nil): The cursor position `{row, col}`. Can be nil.
-- @param line (string): The content of the current line.
-- @return (string|nil): The processed link target, otherwise nil.
--
wiki_action.process_link = function(cursor, line)
  local col = cursor[2] + 1
  -- 1. Search for standard markdown links: [text](target)
  do
    local md_pattern = "%[(.-)%]%(<?([^)>]+)>?%)"
    local search_pos = 1
    while true do
      local s, e, _, target = line:find(md_pattern, search_pos)
      if not s then
        break
      end
      search_pos = e + 1
      if col >= s and col <= e then
        return util.process_link_target(target, state.markdown_extension)
      end
    end
  end

  -- 2. If no markdown link was found/matched, search for wikilinks: [[target]]
  do
    local wiki_pattern = "%[%[(.-)%]%]"
    local search_pos = 1
    while true do
      local s, e, target = line:find(wiki_pattern, search_pos)
      if not s then
        break
      end
      search_pos = e + 1
      if col >= s and col <= e then
        local processed = util.process_link_target(target, state.markdown_extension)
        return processed and ("./" .. processed) or nil
      end
    end
  end

  return nil
end

---
-- Opens a file at a given path. If the file is already open in a window,
-- it jumps to that window. Otherwise, it opens the file in the current window
-- or via a specified command (e.g., 'vsplit').
-- @param full_path (string): The absolute path to the file.
-- @param open_cmd (string|nil): Optional vim command to open the file (e.g., "vsplit", "tabnew", "float").
--
wiki_action.open_file = function(full_path, open_cmd)
  local abs_path = vim.fn.fnamemodify(full_path, ":p")
  local buffer_number = vim.fn.bufnr(abs_path, true)

  if open_cmd == "float" then
    _open_file_in_float(buffer_number)
    return
  end

  -- If buffer is already open and visible, jump to its window.
  if buffer_number ~= -1 then
    local win_nr = vim.fn.bufwinnr(buffer_number)
    if win_nr ~= -1 then
      local win_id = vim.fn.win_getid(win_nr)
      vim.api.nvim_set_current_win(win_id)
      return
    end
  end

  -- Open the file using the specified command or in the current window.
  if open_cmd and type(open_cmd) == "string" and #open_cmd > 0 then
    vim.cmd(open_cmd .. " " .. vim.fn.fnameescape(full_path))
  else
    local bn_to_open = vim.fn.bufnr(full_path, true)
    vim.api.nvim_win_set_buf(0, bn_to_open)
  end
end

---
-- Adds a new wiki root path to the processed list at runtime.
-- This is triggered when a new nested wiki config.index_file is created.
-- @param path (string) The absolute path to the new wiki root directory.
--
wiki_action.add_wiki_root = function(path)
  if not path or path == "" then
    vim.notify("Attempted to add an empty wiki path.", vim.log.levels.WARN, { title = "neowiki" })
    return
  end

  if not state.processed_wiki_paths then
    state.processed_wiki_paths = {}
  end

  -- Check for duplicates to prevent re-adding the same path
  for _, existing_path in ipairs(state.processed_wiki_paths) do
    if existing_path.resolved == path then
      return -- Path already exists, no action needed.
    end
  end
  -- Add the new path to the list
  table.insert(state.processed_wiki_paths, {
    resolved = path,
    normalized = util.normalize_path_for_comparison(path),
  })

  -- Re-sort the list to maintain the descending length order
  util.sort_wiki_paths(state.processed_wiki_paths)
  vim.notify(
    "New wiki root detected and registered: " .. vim.fn.fnamemodify(path, ":~"),
    vim.log.levels.INFO,
    { title = "neowiki" }
  )
end

---
-- Opens the config.index_file of a selected or specified wiki.
-- @param name (string|nil): The name of the wiki to open. If nil, prompts the user.
-- @param open_cmd (string|nil): Optional command for opening the file.
--
wiki_action.open_wiki_index = function(name, open_cmd)
  local function open_index_from_path(wiki_path)
    if not wiki_path then
      return
    end
    local resolved_path = util.resolve_path(wiki_path)
    if not resolved_path then
      vim.notify("Could not resolve wiki path.", vim.log.levels.ERROR, { title = "neowiki" })
      return
    end
    util.ensure_path_exists(resolved_path)
    local wiki_index_path = vim.fs.joinpath(resolved_path, config.index_file)
    wiki_action.open_file(wiki_index_path, open_cmd)
  end

  if config.wiki_dirs and #config.wiki_dirs > 0 then
    if name then
      local found_path = nil
      for _, wiki_dir in ipairs(config.wiki_dirs) do
        if wiki_dir.name == name then
          found_path = wiki_dir.path
          break
        end
      end
      open_index_from_path(found_path)
    else
      prompt_wiki_dir(config, open_index_from_path)
    end
  else
    if state.processed_wiki_paths and #state.processed_wiki_paths > 0 then
      open_index_from_path(state.processed_wiki_paths[1].resolved)
    else
      vim.notify("No wiki path found.", vim.log.levels.ERROR, { title = "neowiki" })
    end
  end
end

---
-- Removes lines from the current buffer based on the provided broken links info
-- and notifies the user about the changes.
-- @param broken_links_info (table) A list of objects, each with an `lnum` and `text`.
--
wiki_action.remove_lines_with_broken_links = function(broken_links_info)
  if not broken_links_info or #broken_links_info == 0 then
    return
  end

  local lines_to_keep = {}
  local deleted_lines_details = {}
  local delete_map = {}

  for _, info in ipairs(broken_links_info) do
    delete_map[info.lnum] = true
    table.insert(deleted_lines_details, "Line " .. info.lnum .. ": " .. info.text)
  end

  -- Build a new list of lines to keep, which is safer than deleting
  -- lines one by one and dealing with shifting line numbers.
  local all_lines = vim.api.nvim_buf_get_lines(0, 0, -1, false)
  for i, line in ipairs(all_lines) do
    if not delete_map[i] then
      table.insert(lines_to_keep, line)
    end
  end

  vim.api.nvim_buf_set_lines(0, 0, -1, false, lines_to_keep)

  -- Notify user of the changes.
  local message = "Link cleanup complete.\nRemoved "
    .. #deleted_lines_details
    .. " line(s) with broken links:\n"
    .. table.concat(deleted_lines_details, "\n")

  vim.notify(message, vim.log.levels.INFO, {
    title = "neowiki",
    on_open = function(win)
      local width = vim.api.nvim_win_get_width(win)
      -- Calculate height based on number of deleted lines plus header lines.
      local height = #deleted_lines_details + 3
      vim.api.nvim_win_set_config(win, { height = height, width = math.min(width, 100) })
    end,
  })
end

---
-- Prompts the user to select a target file for an action (rename/delete).
-- It contextually asks whether to act on the linked file or the current file.
-- @param action_verb (string) The verb to use in the prompt (e.g., "Rename", "Delete").
-- @param callback (function) The function to call with the chosen file path.
local function prompt_for_action_target(action_verb, callback)
  local cursor = vim.api.nvim_win_get_cursor(0)
  local line = vim.api.nvim_get_current_line()
  local link_target = wiki_action.process_link(cursor, line)
  local current_buf_path = vim.api.nvim_buf_get_name(0)
<<<<<<< HEAD
  local fallback_targets = {}
=======
  local path_to_action = nil
  local additional_fallback = nil
>>>>>>> 7c7b75a2

  if link_target and not util.is_web_link(link_target) then
    local current_dir = vim.fn.fnamemodify(current_buf_path, ":p:h")
    local linked_file_path = util.join_path(current_dir, link_target)
    local linked_filename = vim.fn.fnamemodify(linked_file_path, ":t")
    local current_filename = vim.fn.fnamemodify(current_buf_path, ":t")

    local prompt = string.format(
      "%s linked file ('%s') or current file ('%s')?",
      action_verb,
      linked_filename,
      current_filename
    )
<<<<<<< HEAD
    -- Use '&' for hotkeys. Ensure verb is capitalized.
    local choice = vim.fn.confirm(prompt, "&Linked File\n&Current File\n&Cancel")

    if choice == 1 then
      local wiki_root, _ = finder.find_wiki_for_buffer(linked_file_path)
      if wiki_root then
        local wiki_root_index_file = util.join_path(wiki_root, config.index_file)
        fallback_targets[wiki_root_index_file] = true
      end
      fallback_targets[current_buf_path] = true
      callback(linked_file_path, fallback_targets)
    elseif choice == 2 then
      local wiki_root, _ = finder.find_wiki_for_buffer(current_buf_path)
      if wiki_root then
        local wiki_root_index_file = util.join_path(wiki_root, config.index_file)
        fallback_targets[wiki_root_index_file] = true
      end
      callback(current_buf_path, fallback_targets)
    else
      vim.notify(action_verb .. " operation canceled.", vim.log.levels.INFO, { title = "neowiki" })
    end
  else
    -- If not on a link, act on the current file.
    local wiki_root, _ = finder.find_wiki_for_buffer(current_buf_path)
=======
    local choice = vim.fn.confirm(prompt, "&Linked File\n&Current File\n&Cancel")

    if choice == 1 then -- User chose "Linked File"
      path_to_action = linked_file_path
      additional_fallback = current_buf_path -- The current buffer is the other option
    elseif choice == 2 then -- User chose "Current File"
      path_to_action = current_buf_path
    else -- User cancelled
      vim.notify(action_verb .. " operation canceled.", vim.log.levels.INFO, { title = "neowiki" })
      return
    end
  else
    -- If not on a link, the action always targets the current file.
    path_to_action = current_buf_path
  end

  -- If a path has been determined, calculate fallbacks and execute the callback.
  if path_to_action then
    local fallback_targets = {}
    local wiki_root, _ = finder.find_wiki_for_buffer(path_to_action)
>>>>>>> 7c7b75a2
    if wiki_root then
      local wiki_root_index_file = util.join_path(wiki_root, config.index_file)
      fallback_targets[wiki_root_index_file] = true
    end
<<<<<<< HEAD
    callback(current_buf_path, fallback_targets)
=======
    if additional_fallback then
      fallback_targets[additional_fallback] = true
    end
    callback(path_to_action, fallback_targets)
>>>>>>> 7c7b75a2
  end
end

---
<<<<<<< HEAD
-- Finds the first markdown or wikilink on a line and replaces it.
-- @param line (string) The line containing the link to replace.
-- @param new_target_path (string) The new relative path for the link's target.
-- @return (string, number) The modified line and the count of replacements.
local function find_and_replace_link_markup(line, new_target_path)
  -- 1. First, try to find and replace a standard markdown link: [text](target)
  --    We capture the link text part and the target part separately.
  local md_pattern = "(%[.-%])(%(.-%))"
  local link_text, old_target_part = line:match(md_pattern)

  if link_text and old_target_part then
    local old_full_markup = link_text .. old_target_part
    local new_full_markup = link_text .. "(" .. new_target_path .. ")"
=======
-- Finds the first markdown or wikilink on a line and transforms it.
-- @param line (string) The line containing the link.
-- @param transform_fn (function) A function that receives the link components and returns the new link markup.
--   - For markdown links, receives (link_text, old_target). e.g., "My Page", "./my_page.md"
--   - For wikilinks, receives (link_text). e.g., "My Page"
-- @return (string, number) The modified line and the count of replacements.
--
local function find_and_transform_link_markup(line, transform_fn)
  -- 1. Try to transform a standard markdown link: [text](target)
  local md_pattern = "(%[.-%])(%(.-%))"
  local md_link_text, md_target_part = line:match(md_pattern)

  if md_link_text and md_target_part then
    local old_full_markup = md_link_text .. md_target_part
    -- Extract the raw target from within the parentheses
    local old_target = md_target_part:match("%((.*)%)")
    -- The transform function returns the complete new markup, e.g., "[My Page](./new.md)" or ""
    local new_full_markup = transform_fn(md_link_text, old_target)
>>>>>>> 7c7b75a2
    return line:gsub(vim.pesc(old_full_markup), new_full_markup, 1)
  end

  -- 2. If no markdown link, try to transform a wikilink: [[target]]
  local wiki_pattern = "%[%[(.-)%]%]"
  local old_link_text = line:match(wiki_pattern)

<<<<<<< HEAD
  if old_full_markup then
    local new_link_text = vim.fn.fnamemodify(new_target_path, ":r")
    local new_full_markup = "[[" .. new_link_text .. "]]"
=======
  if old_link_text then
    local old_full_markup = "[[" .. old_link_text .. "]]"
    local new_full_markup = transform_fn(old_link_text)
>>>>>>> 7c7b75a2
    return line:gsub(vim.pesc(old_full_markup), new_full_markup, 1)
  end

  return line, 0
end

---
<<<<<<< HEAD
-- Finds the first markdown or wikilink on a line and removes it.
-- @param line (string) The line containing the link to remove.
-- @return (string, number) The modified line and the count of removals.
-- Todo to refactor with find and replace?
local function find_and_remove_link_markup(line)
  -- Logic from our previous refactor...
  local md_pattern = "(%[.-%]%((.-)%))"
  local full_md_markup = line:match(md_pattern)
  if full_md_markup then
    return line:gsub(vim.pesc(full_md_markup), "", 1)
  end

  local wiki_pattern = "(%[%[.-%]%])"
  local full_wiki_markup = line:match(wiki_pattern)
  if full_wiki_markup then
    return line:gsub(vim.pesc(full_wiki_markup), "", 1)
  end

  return line, 0
end

---
=======
>>>>>>> 7c7b75a2
-- Generic backlink processor that verifies links and applies a transformation.
-- @param old_abs_path (string) The absolute path of the file that was changed.
-- @param backlink_candidates (table) The candiates for transformation
-- @param line_transformer (function) A function to apply to each verified backlink line.
--   It receives `(line_content, file_dir, old_abs_path)` and should return the modified line.
-- @return (table) A list of changes suitable for the quickfix list.
local function process_backlinks(old_abs_path, backlink_candidates, line_transformer)
  if not backlink_candidates or #backlink_candidates == 0 then
    return nil -- Indicate that rg failed or found nothing.
  end
  local changes_for_qf = {}
  local files_to_update = {}

  for _, match in ipairs(backlink_candidates) do
    local temp_cursor = { match.lnum, 0 }
    local processed_target = wiki_action.process_link(temp_cursor, match.text)

    if processed_target and not util.is_web_link(processed_target) then
      local match_dir = vim.fn.fnamemodify(match.file, ":p:h")
      local resolved_link_path = util.join_path(match_dir, processed_target)

      if
        util.normalize_path_for_comparison(resolved_link_path)
        == util.normalize_path_for_comparison(old_abs_path)
      then
        -- If verified, apply the specific transformation (rename or delete).
        local new_line, count = line_transformer(match.text, match_dir, old_abs_path)
        if count > 0 then
          if not files_to_update[match.file] then
            files_to_update[match.file] = {}
          end
          files_to_update[match.file][match.lnum] = new_line
        end
      end
    end
  end

  for file_path, changes in pairs(files_to_update) do
    local read_ok, lines = pcall(vim.fn.readfile, file_path)
    if read_ok then
      for lnum, new_line in pairs(changes) do
        lines[lnum] = new_line
        table.insert(
          changes_for_qf,
          { filename = file_path, lnum = lnum, text = "=> " .. new_line }
        )
      end
      pcall(vim.fn.writefile, lines, file_path)
    end
  end

  return changes_for_qf
end

---
<<<<<<< HEAD
-- Executes the core logic for deleting a file and initiating cleanup.
-- @param path_to_delete (string) The absolute path of the file to delete.
local function execute_delete_logic(path_to_delete, fallback_targets)
  if vim.fn.filereadable(path_to_delete) == 0 then
    vim.notify(
      "File does not exist: " .. path_to_delete,
=======
-- Core logic to execute a file action (rename/delete), including backlink updates.
-- @param path_to_action (string) Absolute path of the file to modify.
-- @param fallback_targets (table) Paths to fall back to if the current buffer is closed.
-- @param action_config (table) A table defining the specific action to perform.
--
local function execute_file_action(path_to_action, fallback_targets, action_config)
  -- 1. Pre-flight checks
  if vim.fn.filereadable(path_to_action) == 0 then
    vim.notify(
      "File does not exist: " .. path_to_action,
>>>>>>> 7c7b75a2
      vim.log.levels.ERROR,
      { title = "neowiki" }
    )
    return
<<<<<<< HEAD
  end

  local filename = vim.fn.fnamemodify(path_to_delete, ":t")
  if filename == config.index_file then
    vim.notify("Deleting an index file is not allowed.", vim.log.levels.WARN, { title = "neowiki" })
    return
  end

  local prompt = string.format("Permanently delete '%s' and clean up all backlinks?", filename)
  if vim.fn.confirm(prompt, "&Yes\n&No") ~= 1 then
    vim.notify("Delete operation canceled.", vim.log.levels.INFO, { title = "neowiki" })
    return
  end

  local delete_ok, delete_err = pcall(os.remove, path_to_delete)
  if not delete_ok then
    vim.notify("Error deleting file: " .. delete_err, vim.log.levels.ERROR, { title = "neowiki" })
    return
  end

  local was_current_buffer = util.normalize_path_for_comparison(path_to_delete)
    == util.normalize_path_for_comparison(vim.api.nvim_buf_get_name(0))

  vim.notify("Page deleted: " .. filename, vim.log.levels.INFO, { title = "neowiki" })
  util.delete_target_buffer(path_to_delete)

  if was_current_buffer then
    local file_path, _ = next(fallback_targets)
    vim.cmd("edit " .. vim.fn.fnameescape(file_path))
  end

  -- Define the "delete" transformation for backlinks.
  local delete_transformer = function(line_content, _, _)
    return find_and_remove_link_markup(line_content)
  end

  local ultimate_wiki_root = vim.b[0].ultimate_wiki_root
  local target_filename = vim.fn.fnamemodify(path_to_delete, ":t:r") --file name without the extension
  local backlink_candidates = finder.find_backlinks(ultimate_wiki_root, target_filename)
  if not backlink_candidates then
    backlink_candidates = finder.find_backlink_fallback(fallback_targets, target_filename)
  end
  local changes_for_qf = process_backlinks(path_to_delete, backlink_candidates, delete_transformer)

  if changes_for_qf then -- `_process_backlinks` was successful (rg ran).
    if #changes_for_qf > 0 then
      util.populate_quickfix_list(changes_for_qf, "Removed Backlinks")
      vim.notify(
        "Removed " .. #changes_for_qf .. " backlink(s). See quickfix list.",
        vim.log.levels.INFO,
        { title = "neowiki" }
      )
      vim.cmd("checktime")
    else
      vim.notify("No backlinks found to remove.", vim.log.levels.INFO, { title = "neowiki" })
    end
  end
end

---
-- Entry point for deleting a wiki page.
wiki_action.delete_wiki_page = function()
  prompt_for_action_target("Delete", execute_delete_logic)
end

---
-- This function is called by the main rename_wiki_page action.
-- @param old_abs_path (string) The absolute path of the file to rename.
local function execute_rename_logic(old_abs_path, fallback_targets)
  if vim.fn.filereadable(old_abs_path) == 0 then
    vim.notify("File does not exist: " .. old_abs_path, vim.log.levels.ERROR, { title = "neowiki" })
    return
  end

  local old_filename = vim.fn.fnamemodify(old_abs_path, ":t")
  if old_filename == config.index_file then
    vim.notify("Renaming an index file is not allowed.", vim.log.levels.WARN, { title = "neowiki" })
    return
  end

  vim.ui.input(
    { prompt = "Enter new page name:", default = old_filename, completion = "file" },
    function(input)
      if not input or input == "" then
        vim.notify("Rename cancelled.", vim.log.levels.INFO, { title = "neowiki" })
        return
      end

      local new_filename = (vim.fn.fnamemodify(input, ":e") == "")
          and (input .. state.markdown_extension)
        or input
      if new_filename == old_filename then
        vim.notify("Name unchanged. Rename cancelled.", vim.log.levels.INFO, { title = "neowiki" })
        return
      end

      local new_full_path = util.join_path(vim.fn.fnamemodify(old_abs_path, ":h"), new_filename)
      local prompt =
        string.format("Rename '%s' to '%s' and update all backlinks?", old_filename, new_filename)
      if vim.fn.confirm(prompt, "&Yes\n&No") ~= 1 then
        vim.notify("Rename operation canceled.", vim.log.levels.INFO, { title = "neowiki" })
        return
      end

      local was_current_buffer = util.normalize_path_for_comparison(old_abs_path)
        == util.normalize_path_for_comparison(vim.api.nvim_buf_get_name(0))

      local rename_ok, rename_err = pcall(vim.fn.rename, old_abs_path, new_full_path)
      if not rename_ok then
        vim.notify(
          "Error renaming file: " .. rename_err,
          vim.log.levels.ERROR,
          { title = "neowiki" }
        )
        return
      end

      -- save ultimate_wiki_root and wiki_root before bdelete
      local ultimate_wiki_root = vim.b[0].ultimate_wiki_root
      vim.notify("Page renamed to " .. new_filename, vim.log.levels.INFO, { title = "neowiki" })
      util.delete_target_buffer(old_abs_path)

      -- Define the "rename" transformation for backlinks.
      local rename_transformer = function(line_content, file_dir, _)
        local new_relative_path = util.get_relative_path(file_dir, new_full_path)
        return find_and_replace_link_markup(line_content, new_relative_path)
      end

      local target_filename = vim.fn.fnamemodify(old_abs_path, ":t:r") --file name without the extension
      local backlink_candidates = finder.find_backlinks(ultimate_wiki_root, target_filename)
      if not backlink_candidates then
        backlink_candidates = finder.find_backlink_fallback(fallback_targets, target_filename)
      end
      local changes_for_qf =
        process_backlinks(old_abs_path, backlink_candidates, rename_transformer)

      if changes_for_qf and #changes_for_qf > 0 then
        util.populate_quickfix_list(changes_for_qf, "Updated Backlinks")
        vim.notify(
          "Updated " .. #changes_for_qf .. " backlink(s). See quickfix list.",
          vim.log.levels.INFO,
          { title = "neowiki" }
        )
      else
        vim.notify("No backlinks were updated.", vim.log.levels.INFO, { title = "neowiki" })
      end

      -- Open the newly renamed file if we were editing it.
      if was_current_buffer then
        vim.cmd("edit " .. vim.fn.fnameescape(new_full_path))
      end
      vim.cmd("checktime")
    end
  )
end

---
-- Determines the context (on a link or not) and dispatches to the core logic.
wiki_action.rename_wiki_page = function()
  if not wiki_action.check_in_neowiki() then
    return
  end
  prompt_for_action_target("Rename", execute_rename_logic)
end

=======
  end

  local filename = vim.fn.fnamemodify(path_to_action, ":t")
  if filename == config.index_file then
    vim.notify(
      action_config.verb .. "ing an index file is not allowed.",
      vim.log.levels.WARN,
      { title = "neowiki" }
    )
    return
  end

  -- 2. Action-specific setup (e.g., get new name via vim.ui.input)
  action_config.setup(filename, path_to_action, function(context)
    if not context then -- User cancelled the setup phase
      vim.notify(
        action_config.verb .. " operation canceled.",
        vim.log.levels.INFO,
        { title = "neowiki" }
      )
      return
    end

    -- 3. Final confirmation
    local confirm_prompt = action_config.get_confirm_prompt(filename, context)
    if vim.fn.confirm(confirm_prompt, "&Yes\n&No") ~= 1 then
      vim.notify(
        action_config.verb .. " operation canceled.",
        vim.log.levels.INFO,
        { title = "neowiki" }
      )
      return
    end

    local was_current_buffer = util.normalize_path_for_comparison(path_to_action)
      == util.normalize_path_for_comparison(vim.api.nvim_buf_get_name(0))

    -- 4. Execute the file system operation
    local ok, err = pcall(action_config.file_op, path_to_action, context)
    if not ok then
      vim.notify(
        "Error " .. action_config.verb:lower() .. "ing file: " .. err,
        vim.log.levels.ERROR,
        { title = "neowiki" }
      )
      return
    end

    -- 5. Notify user and manage buffers
    local ultimate_wiki_root = vim.b[0].ultimate_wiki_root
    vim.notify(
      action_config.get_success_message(filename, context),
      vim.log.levels.INFO,
      { title = "neowiki" }
    )
    util.delete_target_buffer(path_to_action)

    if was_current_buffer and action_config.post_action_buffer_fn then
      action_config.post_action_buffer_fn(fallback_targets, context)
    end

    -- 6. Find and process backlinks
    local target_filename_no_ext = vim.fn.fnamemodify(path_to_action, ":t:r")
    local backlink_candidates = finder.find_backlinks(ultimate_wiki_root, target_filename_no_ext)
    if not backlink_candidates then
      backlink_candidates = finder.find_backlink_fallback(fallback_targets, target_filename_no_ext)
    end

    local line_transformer = action_config.get_backlink_transformer(context)
    local changes_for_qf = process_backlinks(path_to_action, backlink_candidates, line_transformer)

    -- 7. Update UI with backlink results
    if changes_for_qf then
      if #changes_for_qf > 0 then
        util.populate_quickfix_list(changes_for_qf, action_config.backlink_qf_title)
        vim.notify(
          string.format(
            "%s %d backlink(s). See quickfix list.",
            action_config.verb,
            #changes_for_qf
          ),
          vim.log.levels.INFO,
          { title = "neowiki" }
        )
      else
        vim.notify("No backlinks found to update.", vim.log.levels.INFO, { title = "neowiki" })
      end
    end
    vim.cmd("checktime")
  end)
end

---
-- Entry point for deleting a wiki page.
wiki_action.delete_wiki_page = function()
  local delete_config = {
    verb = "Delete",
    setup = function(_, _, callback)
      callback({})
    end, -- No setup needed for delete
    get_confirm_prompt = function(filename, _)
      return string.format("Permanently delete '%s' and clean up all backlinks?", filename)
    end,
    file_op = function(path, _)
      return os.remove(path)
    end,
    get_success_message = function(filename, _)
      return "Page deleted: " .. filename
    end,
    post_action_buffer_fn = function(fallbacks, _)
      local fallback_path, _ = next(fallbacks)
      if fallback_path then
        vim.cmd("edit " .. vim.fn.fnameescape(fallback_path))
      end
    end,
    get_backlink_transformer = function(_)
      return function(line_content, _, _)
        return find_and_transform_link_markup(line_content, function()
          return ""
        end)
      end
    end,
    backlink_qf_title = "Removed Backlinks",
  }

  prompt_for_action_target(delete_config.verb, function(path, fallbacks)
    execute_file_action(path, fallbacks, delete_config)
  end)
end

---
-- Entry point for renaming a wiki page.
wiki_action.rename_wiki_page = function()
  local rename_config = {
    verb = "Rename",
    setup = function(default_name, _, callback)
      vim.ui.input(
        { prompt = "Enter new page name:", default = default_name, completion = "file" },
        function(input)
          if not input or input == "" or input == default_name then
            return callback(nil) -- Abort
          end
          local new_filename = (vim.fn.fnamemodify(input, ":e") == "")
              and (input .. state.markdown_extension)
            or input
          callback({ new_filename = new_filename })
        end
      )
    end,
    get_confirm_prompt = function(old_filename, context)
      return string.format(
        "Rename '%s' to '%s' and update all backlinks?",
        old_filename,
        context.new_filename
      )
    end,
    file_op = function(old_path, context)
      local new_path = util.join_path(vim.fn.fnamemodify(old_path, ":h"), context.new_filename)
      context.new_full_path = new_path -- Save for later steps
      return vim.fn.rename(old_path, new_path)
    end,
    get_success_message = function(_, context)
      return "Page renamed to " .. context.new_filename
    end,
    post_action_buffer_fn = function(_, context)
      vim.cmd("edit " .. vim.fn.fnameescape(context.new_full_path))
    end,
    get_backlink_transformer = function(context)
      return function(line_content, file_dir, _)
        local new_relative_path = util.get_relative_path(file_dir, context.new_full_path)
        return find_and_transform_link_markup(line_content, function(link_text, old_target)
          if old_target then -- Markdown link
            return link_text .. "(" .. new_relative_path .. ")"
          else -- Wikilink
            local new_link_text = vim.fn.fnamemodify(new_relative_path, ":r")
            return "[[" .. new_link_text .. "]]"
          end
        end)
      end
    end,
    backlink_qf_title = "Updated Backlinks",
  }

  prompt_for_action_target(rename_config.verb, function(path, fallbacks)
    execute_file_action(path, fallbacks, rename_config)
  end)
end

>>>>>>> 7c7b75a2
return wiki_action<|MERGE_RESOLUTION|>--- conflicted
+++ resolved
@@ -4,19 +4,6 @@
 local state = require("neowiki.state")
 
 local wiki_action = {}
-
-wiki_action.check_in_neowiki = function()
-  if not vim.b[0] or not vim.b[0].wiki_root then
-    vim.notify(
-      "Not inside a neowiki wiki. Action aborted!",
-      vim.log.levels.WARN,
-      { title = "neowiki" }
-    )
-    return false
-  else
-    return true
-  end
-end
 
 ---
 -- Checks if the current buffer is recognized as being inside a Neowiki directory.
@@ -638,12 +625,8 @@
   local line = vim.api.nvim_get_current_line()
   local link_target = wiki_action.process_link(cursor, line)
   local current_buf_path = vim.api.nvim_buf_get_name(0)
-<<<<<<< HEAD
-  local fallback_targets = {}
-=======
   local path_to_action = nil
   local additional_fallback = nil
->>>>>>> 7c7b75a2
 
   if link_target and not util.is_web_link(link_target) then
     local current_dir = vim.fn.fnamemodify(current_buf_path, ":p:h")
@@ -657,32 +640,6 @@
       linked_filename,
       current_filename
     )
-<<<<<<< HEAD
-    -- Use '&' for hotkeys. Ensure verb is capitalized.
-    local choice = vim.fn.confirm(prompt, "&Linked File\n&Current File\n&Cancel")
-
-    if choice == 1 then
-      local wiki_root, _ = finder.find_wiki_for_buffer(linked_file_path)
-      if wiki_root then
-        local wiki_root_index_file = util.join_path(wiki_root, config.index_file)
-        fallback_targets[wiki_root_index_file] = true
-      end
-      fallback_targets[current_buf_path] = true
-      callback(linked_file_path, fallback_targets)
-    elseif choice == 2 then
-      local wiki_root, _ = finder.find_wiki_for_buffer(current_buf_path)
-      if wiki_root then
-        local wiki_root_index_file = util.join_path(wiki_root, config.index_file)
-        fallback_targets[wiki_root_index_file] = true
-      end
-      callback(current_buf_path, fallback_targets)
-    else
-      vim.notify(action_verb .. " operation canceled.", vim.log.levels.INFO, { title = "neowiki" })
-    end
-  else
-    -- If not on a link, act on the current file.
-    local wiki_root, _ = finder.find_wiki_for_buffer(current_buf_path)
-=======
     local choice = vim.fn.confirm(prompt, "&Linked File\n&Current File\n&Cancel")
 
     if choice == 1 then -- User chose "Linked File"
@@ -703,38 +660,18 @@
   if path_to_action then
     local fallback_targets = {}
     local wiki_root, _ = finder.find_wiki_for_buffer(path_to_action)
->>>>>>> 7c7b75a2
     if wiki_root then
       local wiki_root_index_file = util.join_path(wiki_root, config.index_file)
       fallback_targets[wiki_root_index_file] = true
     end
-<<<<<<< HEAD
-    callback(current_buf_path, fallback_targets)
-=======
     if additional_fallback then
       fallback_targets[additional_fallback] = true
     end
     callback(path_to_action, fallback_targets)
->>>>>>> 7c7b75a2
-  end
-end
-
----
-<<<<<<< HEAD
--- Finds the first markdown or wikilink on a line and replaces it.
--- @param line (string) The line containing the link to replace.
--- @param new_target_path (string) The new relative path for the link's target.
--- @return (string, number) The modified line and the count of replacements.
-local function find_and_replace_link_markup(line, new_target_path)
-  -- 1. First, try to find and replace a standard markdown link: [text](target)
-  --    We capture the link text part and the target part separately.
-  local md_pattern = "(%[.-%])(%(.-%))"
-  local link_text, old_target_part = line:match(md_pattern)
-
-  if link_text and old_target_part then
-    local old_full_markup = link_text .. old_target_part
-    local new_full_markup = link_text .. "(" .. new_target_path .. ")"
-=======
+  end
+end
+
+---
 -- Finds the first markdown or wikilink on a line and transforms it.
 -- @param line (string) The line containing the link.
 -- @param transform_fn (function) A function that receives the link components and returns the new link markup.
@@ -753,7 +690,6 @@
     local old_target = md_target_part:match("%((.*)%)")
     -- The transform function returns the complete new markup, e.g., "[My Page](./new.md)" or ""
     local new_full_markup = transform_fn(md_link_text, old_target)
->>>>>>> 7c7b75a2
     return line:gsub(vim.pesc(old_full_markup), new_full_markup, 1)
   end
 
@@ -761,15 +697,9 @@
   local wiki_pattern = "%[%[(.-)%]%]"
   local old_link_text = line:match(wiki_pattern)
 
-<<<<<<< HEAD
-  if old_full_markup then
-    local new_link_text = vim.fn.fnamemodify(new_target_path, ":r")
-    local new_full_markup = "[[" .. new_link_text .. "]]"
-=======
   if old_link_text then
     local old_full_markup = "[[" .. old_link_text .. "]]"
     local new_full_markup = transform_fn(old_link_text)
->>>>>>> 7c7b75a2
     return line:gsub(vim.pesc(old_full_markup), new_full_markup, 1)
   end
 
@@ -777,31 +707,6 @@
 end
 
 ---
-<<<<<<< HEAD
--- Finds the first markdown or wikilink on a line and removes it.
--- @param line (string) The line containing the link to remove.
--- @return (string, number) The modified line and the count of removals.
--- Todo to refactor with find and replace?
-local function find_and_remove_link_markup(line)
-  -- Logic from our previous refactor...
-  local md_pattern = "(%[.-%]%((.-)%))"
-  local full_md_markup = line:match(md_pattern)
-  if full_md_markup then
-    return line:gsub(vim.pesc(full_md_markup), "", 1)
-  end
-
-  local wiki_pattern = "(%[%[.-%]%])"
-  local full_wiki_markup = line:match(wiki_pattern)
-  if full_wiki_markup then
-    return line:gsub(vim.pesc(full_wiki_markup), "", 1)
-  end
-
-  return line, 0
-end
-
----
-=======
->>>>>>> 7c7b75a2
 -- Generic backlink processor that verifies links and applies a transformation.
 -- @param old_abs_path (string) The absolute path of the file that was changed.
 -- @param backlink_candidates (table) The candiates for transformation
@@ -857,14 +762,6 @@
 end
 
 ---
-<<<<<<< HEAD
--- Executes the core logic for deleting a file and initiating cleanup.
--- @param path_to_delete (string) The absolute path of the file to delete.
-local function execute_delete_logic(path_to_delete, fallback_targets)
-  if vim.fn.filereadable(path_to_delete) == 0 then
-    vim.notify(
-      "File does not exist: " .. path_to_delete,
-=======
 -- Core logic to execute a file action (rename/delete), including backlink updates.
 -- @param path_to_action (string) Absolute path of the file to modify.
 -- @param fallback_targets (table) Paths to fall back to if the current buffer is closed.
@@ -875,178 +772,10 @@
   if vim.fn.filereadable(path_to_action) == 0 then
     vim.notify(
       "File does not exist: " .. path_to_action,
->>>>>>> 7c7b75a2
       vim.log.levels.ERROR,
       { title = "neowiki" }
     )
     return
-<<<<<<< HEAD
-  end
-
-  local filename = vim.fn.fnamemodify(path_to_delete, ":t")
-  if filename == config.index_file then
-    vim.notify("Deleting an index file is not allowed.", vim.log.levels.WARN, { title = "neowiki" })
-    return
-  end
-
-  local prompt = string.format("Permanently delete '%s' and clean up all backlinks?", filename)
-  if vim.fn.confirm(prompt, "&Yes\n&No") ~= 1 then
-    vim.notify("Delete operation canceled.", vim.log.levels.INFO, { title = "neowiki" })
-    return
-  end
-
-  local delete_ok, delete_err = pcall(os.remove, path_to_delete)
-  if not delete_ok then
-    vim.notify("Error deleting file: " .. delete_err, vim.log.levels.ERROR, { title = "neowiki" })
-    return
-  end
-
-  local was_current_buffer = util.normalize_path_for_comparison(path_to_delete)
-    == util.normalize_path_for_comparison(vim.api.nvim_buf_get_name(0))
-
-  vim.notify("Page deleted: " .. filename, vim.log.levels.INFO, { title = "neowiki" })
-  util.delete_target_buffer(path_to_delete)
-
-  if was_current_buffer then
-    local file_path, _ = next(fallback_targets)
-    vim.cmd("edit " .. vim.fn.fnameescape(file_path))
-  end
-
-  -- Define the "delete" transformation for backlinks.
-  local delete_transformer = function(line_content, _, _)
-    return find_and_remove_link_markup(line_content)
-  end
-
-  local ultimate_wiki_root = vim.b[0].ultimate_wiki_root
-  local target_filename = vim.fn.fnamemodify(path_to_delete, ":t:r") --file name without the extension
-  local backlink_candidates = finder.find_backlinks(ultimate_wiki_root, target_filename)
-  if not backlink_candidates then
-    backlink_candidates = finder.find_backlink_fallback(fallback_targets, target_filename)
-  end
-  local changes_for_qf = process_backlinks(path_to_delete, backlink_candidates, delete_transformer)
-
-  if changes_for_qf then -- `_process_backlinks` was successful (rg ran).
-    if #changes_for_qf > 0 then
-      util.populate_quickfix_list(changes_for_qf, "Removed Backlinks")
-      vim.notify(
-        "Removed " .. #changes_for_qf .. " backlink(s). See quickfix list.",
-        vim.log.levels.INFO,
-        { title = "neowiki" }
-      )
-      vim.cmd("checktime")
-    else
-      vim.notify("No backlinks found to remove.", vim.log.levels.INFO, { title = "neowiki" })
-    end
-  end
-end
-
----
--- Entry point for deleting a wiki page.
-wiki_action.delete_wiki_page = function()
-  prompt_for_action_target("Delete", execute_delete_logic)
-end
-
----
--- This function is called by the main rename_wiki_page action.
--- @param old_abs_path (string) The absolute path of the file to rename.
-local function execute_rename_logic(old_abs_path, fallback_targets)
-  if vim.fn.filereadable(old_abs_path) == 0 then
-    vim.notify("File does not exist: " .. old_abs_path, vim.log.levels.ERROR, { title = "neowiki" })
-    return
-  end
-
-  local old_filename = vim.fn.fnamemodify(old_abs_path, ":t")
-  if old_filename == config.index_file then
-    vim.notify("Renaming an index file is not allowed.", vim.log.levels.WARN, { title = "neowiki" })
-    return
-  end
-
-  vim.ui.input(
-    { prompt = "Enter new page name:", default = old_filename, completion = "file" },
-    function(input)
-      if not input or input == "" then
-        vim.notify("Rename cancelled.", vim.log.levels.INFO, { title = "neowiki" })
-        return
-      end
-
-      local new_filename = (vim.fn.fnamemodify(input, ":e") == "")
-          and (input .. state.markdown_extension)
-        or input
-      if new_filename == old_filename then
-        vim.notify("Name unchanged. Rename cancelled.", vim.log.levels.INFO, { title = "neowiki" })
-        return
-      end
-
-      local new_full_path = util.join_path(vim.fn.fnamemodify(old_abs_path, ":h"), new_filename)
-      local prompt =
-        string.format("Rename '%s' to '%s' and update all backlinks?", old_filename, new_filename)
-      if vim.fn.confirm(prompt, "&Yes\n&No") ~= 1 then
-        vim.notify("Rename operation canceled.", vim.log.levels.INFO, { title = "neowiki" })
-        return
-      end
-
-      local was_current_buffer = util.normalize_path_for_comparison(old_abs_path)
-        == util.normalize_path_for_comparison(vim.api.nvim_buf_get_name(0))
-
-      local rename_ok, rename_err = pcall(vim.fn.rename, old_abs_path, new_full_path)
-      if not rename_ok then
-        vim.notify(
-          "Error renaming file: " .. rename_err,
-          vim.log.levels.ERROR,
-          { title = "neowiki" }
-        )
-        return
-      end
-
-      -- save ultimate_wiki_root and wiki_root before bdelete
-      local ultimate_wiki_root = vim.b[0].ultimate_wiki_root
-      vim.notify("Page renamed to " .. new_filename, vim.log.levels.INFO, { title = "neowiki" })
-      util.delete_target_buffer(old_abs_path)
-
-      -- Define the "rename" transformation for backlinks.
-      local rename_transformer = function(line_content, file_dir, _)
-        local new_relative_path = util.get_relative_path(file_dir, new_full_path)
-        return find_and_replace_link_markup(line_content, new_relative_path)
-      end
-
-      local target_filename = vim.fn.fnamemodify(old_abs_path, ":t:r") --file name without the extension
-      local backlink_candidates = finder.find_backlinks(ultimate_wiki_root, target_filename)
-      if not backlink_candidates then
-        backlink_candidates = finder.find_backlink_fallback(fallback_targets, target_filename)
-      end
-      local changes_for_qf =
-        process_backlinks(old_abs_path, backlink_candidates, rename_transformer)
-
-      if changes_for_qf and #changes_for_qf > 0 then
-        util.populate_quickfix_list(changes_for_qf, "Updated Backlinks")
-        vim.notify(
-          "Updated " .. #changes_for_qf .. " backlink(s). See quickfix list.",
-          vim.log.levels.INFO,
-          { title = "neowiki" }
-        )
-      else
-        vim.notify("No backlinks were updated.", vim.log.levels.INFO, { title = "neowiki" })
-      end
-
-      -- Open the newly renamed file if we were editing it.
-      if was_current_buffer then
-        vim.cmd("edit " .. vim.fn.fnameescape(new_full_path))
-      end
-      vim.cmd("checktime")
-    end
-  )
-end
-
----
--- Determines the context (on a link or not) and dispatches to the core logic.
-wiki_action.rename_wiki_page = function()
-  if not wiki_action.check_in_neowiki() then
-    return
-  end
-  prompt_for_action_target("Rename", execute_rename_logic)
-end
-
-=======
   end
 
   local filename = vim.fn.fnamemodify(path_to_action, ":t")
@@ -1235,5 +964,4 @@
   end)
 end
 
->>>>>>> 7c7b75a2
 return wiki_action